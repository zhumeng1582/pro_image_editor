--- conflicted
+++ resolved
@@ -65,25 +65,6 @@
     );
   }
 
-<<<<<<< HEAD
-  TransformConfigs reverse() {
-    // TODO: function?
-    return TransformConfigs(
-      angle: angle,
-      cropRect: cropRect,
-      scaleAspectRatio: scaleAspectRatio,
-      scaleUser: scaleUser,
-      scaleRotation: scaleRotation,
-      aspectRatio: aspectRatio,
-      flipX: flipX,
-      flipY: flipY,
-      offset: offset,
-      maxSide: ImageMaxSide.unset,
-    );
-  }
-
-=======
->>>>>>> b9ebd436
   double get scale => scaleUser * scaleRotation * scaleAspectRatio;
   bool get is90DegRotated {
     RotateAngleSide factor = getRotateAngleSide(angle);
