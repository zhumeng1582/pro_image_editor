--- conflicted
+++ resolved
@@ -81,13 +81,11 @@
   /// A custom bottom bar widget for the painting editor component.
   final Widget? bottomBarPaintingEditor;
 
-<<<<<<< HEAD
   /// A custom bottom bar widget for the crop-rotate editor component.
   final Widget? bottomBarCropRotateEditor;
-=======
+
   /// A custom bottom bar widget for the text editor component.
   final Widget? bottomBarTextEditor;
->>>>>>> 0a23cb80
 
   /// Override the close warning dialog when we made changes.
   ///
@@ -137,11 +135,8 @@
     this.appBarBlurEditor,
     this.bottomNavigationBar,
     this.bottomBarPaintingEditor,
-<<<<<<< HEAD
     this.bottomBarCropRotateEditor,
-=======
     this.bottomBarTextEditor,
->>>>>>> 0a23cb80
     this.whatsAppBottomWidget,
     this.closeWarningDialog,
   });
