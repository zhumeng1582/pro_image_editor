import 'dart:math';

import 'package:flutter/material.dart';
import 'package:pro_image_editor/designs/whatsapp/whatsapp_text_appbar.dart';
import 'package:pro_image_editor/models/editor_configs/pro_image_editor_configs.dart';
import 'package:pro_image_editor/models/theme/theme.dart';
import 'package:pro_image_editor/utils/design_mode.dart';
import 'package:pro_image_editor/mixins/converted_configs.dart';
import 'package:rounded_background_text/rounded_background_text.dart';

import '../designs/whatsapp/whatsapp_text_bottombar.dart';
import '../models/layer.dart';
<<<<<<< HEAD
import '../utils/helper/editor_mixin.dart';
=======
import '../mixins/editor_configs_mixin.dart';
>>>>>>> 0ccac734
import '../utils/theme_functions.dart';
import '../widgets/bottom_sheets_header_row.dart';
import '../widgets/color_picker/bar_color_picker.dart';
import '../widgets/color_picker/color_picker_configs.dart';
import '../widgets/layer_widget.dart';
import '../widgets/platform_popup_menu.dart';
import '../widgets/pro_image_editor_desktop_mode.dart';

/// A StatefulWidget that provides a text editing interface for adding and editing text layers.
<<<<<<< HEAD
class TextEditor extends StatefulWidget with ImageEditorMixin {
=======
class TextEditor extends StatefulWidget with SimpleConfigsAccess {
>>>>>>> 0ccac734
  @override
  final ProImageEditorConfigs configs;

  /// A unique hero tag for the image.
  final String? heroTag;

  /// The theme configuration for the editor.
  final ThemeData theme;

  /// The text layer data to be edited, if any.
  final TextLayerData? layer;

  /// A callback function that can be used to update the UI from custom widgets.
  final Function? onUpdateUI;

  /// Creates a `TextEditor` widget.
  ///
  /// The [heroTag], [layer], [i18n], [customWidgets], and [imageEditorTheme] parameters are required.
  const TextEditor({
    super.key,
    this.heroTag,
    this.layer,
    this.onUpdateUI,
    this.configs = const ProImageEditorConfigs(),
    required this.theme,
  });

  @override
  createState() => TextEditorState();
}

/// The state class for the `TextEditor` widget.
<<<<<<< HEAD
class TextEditorState extends State<TextEditor> with ImageEditorStateMixin {
=======
class TextEditorState extends State<TextEditor>
    with ImageEditorConvertedConfigs, SimpleConfigsAccessState {
>>>>>>> 0ccac734
  final TextEditingController _textCtrl = TextEditingController();
  final FocusNode _focus = FocusNode();
  Color _primaryColor = Colors.black;
  late TextAlign align;
  late LayerBackgroundColorModeE backgroundColorMode;
  late double fontScale;
  late TextStyle _customTextStyle;
  int _numLines = 0;
  double _colorPosition = 0;

  @override
  void initState() {
    super.initState();
    align = textEditorConfigs.initialTextAlign;
    fontScale = textEditorConfigs.initFontScale;
    backgroundColorMode = textEditorConfigs.initialBackgroundColorMode;

    _customTextStyle = widget.layer?.textStyle ??
        textEditorConfigs.whatsAppCustomTextStyles?.first ??
        const TextStyle();
    _initializeFromLayer();
    _setupTextControllerListener();
  }

  @override
  void dispose() {
    _textCtrl.dispose();
    _focus.dispose();
    super.dispose();
  }

  /// Initializes the text editor from the provided text layer data.
  void _initializeFromLayer() {
    if (widget.layer != null) {
      _textCtrl.text = widget.layer!.text;
      align = widget.layer!.align;
      fontScale = widget.layer!.fontScale;
      backgroundColorMode = widget.layer!.colorMode!;
      _primaryColor =
          backgroundColorMode == LayerBackgroundColorModeE.background
              ? widget.layer!.background
              : widget.layer!.color;
      _numLines = '\n'.allMatches(_textCtrl.text).length + 1;
      _colorPosition = widget.layer!.colorPickerPosition ?? 0;
    }
  }

  /// Sets up a listener to update the number of lines when text changes.
  void _setupTextControllerListener() {
    _textCtrl.addListener(() {
      setState(() {
        _numLines = '\n'.allMatches(_textCtrl.text).length + 1;
      });
      widget.onUpdateUI?.call();
    });
  }

  /// Calculates the contrast color for a given color.
  Color _getContrastColor(Color color) {
    int d = color.computeLuminance() > 0.5 ? 0 : 255;

    return Color.fromARGB(color.alpha, d, d, d);
  }

  /// Gets the text color based on the selected color mode.
  Color get _getTextColor {
    return backgroundColorMode == LayerBackgroundColorModeE.onlyColor
        ? _primaryColor
        : backgroundColorMode == LayerBackgroundColorModeE.backgroundAndColor
            ? _primaryColor
            : backgroundColorMode == LayerBackgroundColorModeE.background
                ? _getContrastColor(_primaryColor)
                : _primaryColor;
  }

  /// Gets the background color based on the selected color mode.
  Color get _getBackgroundColor {
    return backgroundColorMode == LayerBackgroundColorModeE.onlyColor
        ? Colors.transparent
        : backgroundColorMode == LayerBackgroundColorModeE.backgroundAndColor
            ? _getContrastColor(_primaryColor)
            : backgroundColorMode == LayerBackgroundColorModeE.background
                ? _primaryColor
                : _getContrastColor(_primaryColor).withOpacity(0.5);
  }

  /// Gets the text font size based on the selected font scale.
  double get _getTextFontSize {
    return textEditorConfigs.initFontSize * fontScale;
  }

  /// Toggles the text alignment between left, center, and right.
  void toggleTextAlign() {
    setState(() {
      align = align == TextAlign.left
          ? TextAlign.center
          : align == TextAlign.center
              ? TextAlign.right
              : TextAlign.left;
    });
    widget.onUpdateUI?.call();
  }

  /// Toggles the background mode between various color modes.
  void toggleBackgroundMode() {
    setState(() {
      backgroundColorMode = backgroundColorMode ==
              LayerBackgroundColorModeE.onlyColor
          ? LayerBackgroundColorModeE.backgroundAndColor
          : backgroundColorMode == LayerBackgroundColorModeE.backgroundAndColor
              ? LayerBackgroundColorModeE.background
              : backgroundColorMode == LayerBackgroundColorModeE.background
                  ? LayerBackgroundColorModeE.backgroundAndColorWithOpacity
                  : LayerBackgroundColorModeE.onlyColor;
    });
    widget.onUpdateUI?.call();
  }

  /// Displays a range slider for adjusting the line width of the painting tool.
  ///
  /// This method shows a range slider in a modal bottom sheet for adjusting the line width of the painting tool.
  void openFontScaleBottomSheet() {
    final presetFontScale = fontScale;
    showModalBottomSheet(
      context: context,
      backgroundColor:
          imageEditorTheme.paintingEditor.lineWidthBottomSheetColor,
      builder: (BuildContext context) {
        return Material(
          color: Colors.transparent,
          textStyle: platformTextStyle(context, designMode),
          child: SingleChildScrollView(
            physics: const ClampingScrollPhysics(),
            child: Padding(
              padding: const EdgeInsets.fromLTRB(16, 0, 16, 16),
              child: StatefulBuilder(builder: (context, setState) {
                void updateFontScaleScale(double value) {
                  fontScale = (value * 10).ceilToDouble() / 10;
                  setState(() {});
                  this.setState(() {});
                }

                return Column(
                  mainAxisSize: MainAxisSize.min,
                  crossAxisAlignment: CrossAxisAlignment.stretch,
                  children: [
                    BottomSheetHeaderRow(
                      title: '${i18n.textEditor.fontScale} ${fontScale}x',
                      theme: widget.theme,
                    ),
                    Row(
                      children: [
                        Expanded(
                          child: Slider.adaptive(
                            max: textEditorConfigs.maxFontScale,
                            min: textEditorConfigs.minFontScale,
                            divisions: (textEditorConfigs.maxFontScale -
                                    textEditorConfigs.minFontScale) ~/
                                0.1,
                            value: fontScale,
                            onChanged: updateFontScaleScale,
                          ),
                        ),
                        const SizedBox(width: 8),
                        IconTheme(
                          data: Theme.of(context).primaryIconTheme,
                          child: IconButton(
                            onPressed: fontScale != presetFontScale
                                ? () {
                                    updateFontScaleScale(presetFontScale);
                                  }
                                : null,
                            icon: Icon(
                              icons.textEditor.resetFontScale,
                            ),
                          ),
                        ),
                        const SizedBox(width: 2),
                      ],
                    ),
                  ],
                );
              }),
            ),
          ),
        );
      },
    );
  }

  /// Closes the editor without applying changes.
  void close() {
    Navigator.pop(context);
  }

  /// Handles the "Done" action, either by applying changes or closing the editor.
  void done() {
    if (_textCtrl.text.trim().isNotEmpty) {
      Navigator.of(context).pop(
        TextLayerData(
          text: _textCtrl.text.trim(),
          background: _getBackgroundColor,
          color: _getTextColor,
          align: align,
          fontScale: fontScale,
          colorMode: backgroundColorMode,
          colorPickerPosition: _colorPosition,
          textStyle: _customTextStyle,
          // fontFamily: 'Roboto',
        ),
      );
    } else {
      Navigator.of(context).pop();
    }
  }

  @override
  Widget build(BuildContext context) {
    return LayoutBuilder(
      builder: (context, constraints) {
        return Theme(
          data: widget.theme.copyWith(
              tooltipTheme:
                  widget.theme.tooltipTheme.copyWith(preferBelow: true)),
          child: Scaffold(
            backgroundColor: imageEditorTheme.textEditor.background,
            appBar: _buildAppBar(constraints),
            body: _buildBody(),
            // For desktop devices where there is no physical keyboard, we can center it as we do in the editor.
            bottomNavigationBar: isDesktop &&
                    imageEditorTheme.editorMode == ThemeEditorMode.simple
                ? const SizedBox(height: kBottomNavigationBarHeight)
                : null,
          ),
        );
      },
    );
  }

  /// Builds the app bar for the text editor.
  PreferredSizeWidget? _buildAppBar(BoxConstraints constraints) {
    return customWidgets.appBarTextEditor ??
        (imageEditorTheme.editorMode == ThemeEditorMode.simple
            ? AppBar(
                automaticallyImplyLeading: false,
                backgroundColor:
                    imageEditorTheme.textEditor.appBarBackgroundColor,
                foregroundColor:
                    imageEditorTheme.textEditor.appBarForegroundColor,
                actions: [
                  IconButton(
                    tooltip: i18n.textEditor.back,
                    padding: const EdgeInsets.symmetric(horizontal: 8),
                    icon: Icon(icons.backButton),
                    onPressed: close,
                  ),
                  const Spacer(),
                  if (constraints.maxWidth >= 300) ...[
                    if (textEditorConfigs.canToggleTextAlign)
                      IconButton(
                        key: const ValueKey('TextAlignIconButton'),
                        tooltip: i18n.textEditor.textAlign,
                        onPressed: toggleTextAlign,
                        icon: Icon(align == TextAlign.left
                            ? icons.textEditor.alignLeft
                            : align == TextAlign.right
                                ? icons.textEditor.alignRight
                                : icons.textEditor.alignCenter),
                      ),
                    if (textEditorConfigs.canChangeFontScale)
                      IconButton(
                        key: const ValueKey('BackgroundModeFontScaleButton'),
                        tooltip: i18n.textEditor.fontScale,
                        onPressed: openFontScaleBottomSheet,
                        icon: Icon(icons.textEditor.fontScale),
                      ),
                    if (textEditorConfigs.canToggleBackgroundMode)
                      IconButton(
                        key: const ValueKey('BackgroundModeColorIconButton'),
                        tooltip: i18n.textEditor.backgroundMode,
                        onPressed: toggleBackgroundMode,
                        icon: Icon(icons.textEditor.backgroundMode),
                      ),
                    const Spacer(),
                    _buildDoneBtn(),
                  ] else ...[
                    const Spacer(),
                    _buildDoneBtn(),
                    PlatformPopupBtn(
                      designMode: designMode,
                      title: i18n.textEditor.smallScreenMoreTooltip,
                      options: [
                        if (textEditorConfigs.canToggleTextAlign)
                          PopupMenuOption(
                            label: i18n.textEditor.textAlign,
                            icon: Icon(align == TextAlign.left
                                ? icons.textEditor.alignLeft
                                : align == TextAlign.right
                                    ? icons.textEditor.alignRight
                                    : icons.textEditor.alignCenter),
                            onTap: () {
                              toggleTextAlign();
                              if (designMode ==
                                  ImageEditorDesignModeE.cupertino) {
                                Navigator.pop(context);
                              }
                            },
                          ),
                        if (textEditorConfigs.canChangeFontScale)
                          PopupMenuOption(
                            label: i18n.textEditor.fontScale,
                            icon: Icon(icons.textEditor.fontScale),
                            onTap: () {
                              openFontScaleBottomSheet();
                              if (designMode ==
                                  ImageEditorDesignModeE.cupertino) {
                                Navigator.pop(context);
                              }
                            },
                          ),
                        if (textEditorConfigs.canToggleBackgroundMode)
                          PopupMenuOption(
                            label: i18n.textEditor.backgroundMode,
                            icon: Icon(icons.textEditor.backgroundMode),
                            onTap: () {
                              toggleBackgroundMode();
                              if (designMode ==
                                  ImageEditorDesignModeE.cupertino) {
                                Navigator.pop(context);
                              }
                            },
                          ),
                      ],
                    ),
                  ],
                ],
              )
            : null);
  }

  /// Builds and returns an IconButton for applying changes.
  Widget _buildDoneBtn() {
    return IconButton(
      key: const ValueKey('TextEditorDoneButton'),
      tooltip: i18n.textEditor.done,
      padding: const EdgeInsets.symmetric(horizontal: 8),
      icon: Icon(icons.applyChanges),
      iconSize: 28,
      onPressed: done,
    );
  }

  /// Builds the body of the text editor.
  Widget _buildBody() {
    return GestureDetector(
      behavior: HitTestBehavior.translucent,
      onTap: done,
      child: Stack(
        children: [
          _buildTextField(),
          Align(
            alignment: Alignment.topRight,
            child: Padding(
              padding: EdgeInsets.symmetric(
                vertical: imageEditorTheme.editorMode == ThemeEditorMode.simple
                    ? 10
                    : 60,
              ),
              child: BarColorPicker(
                configs: widget.configs,
                length: min(
                  imageEditorTheme.editorMode == ThemeEditorMode.simple
                      ? 350
                      : 200,
                  MediaQuery.of(context).size.height -
                      MediaQuery.of(context).viewInsets.bottom -
                      kToolbarHeight -
                      MediaQuery.of(context).padding.top -
                      30,
                ),
                onPositionChange: (value) {
                  _colorPosition = value;
                },
                initPosition: _colorPosition,
                initialColor: _primaryColor,
                horizontal: false,
                thumbColor: Colors.white,
                cornerRadius: 10,
                pickMode: PickMode.color,
                colorListener: (int value) {
                  setState(() {
                    _primaryColor = Color(value);
                  });
                  widget.onUpdateUI?.call();
                },
              ),
            ),
          ),
          if (imageEditorTheme.editorMode == ThemeEditorMode.whatsapp) ...[
            WhatsAppTextAppBar(
              configs: widget.configs,
              align: align,
              onDone: done,
              onAlignChange: toggleTextAlign,
              onBackgroundModeChange: toggleBackgroundMode,
            ),
            WhatsAppTextBottomBar(
              configs: widget.configs,
              selectedStyle: _customTextStyle,
              onFontChange: (style) {
                setState(() {
                  _customTextStyle = style;
                });
              },
            ),
          ]
        ],
      ),
    );
  }

  /// Builds the text field for text input.
  Widget _buildTextField() {
    return Align(
      alignment: Alignment.center,
      child: SingleChildScrollView(
        child: SingleChildScrollView(
          scrollDirection: Axis.horizontal,
          child: Padding(
            padding: const EdgeInsets.symmetric(horizontal: 16.0),
            child: SizedBox(
              height: _getTextFontSize * _numLines * 1.35 + 15,
              child: Stack(
                alignment: Alignment.center,
                children: [
                  Hero(
                    tag: widget.heroTag ?? 'Text-Image-Editor-Empty-Hero',
                    createRectTween: (begin, end) =>
                        RectTween(begin: begin, end: end),
                    child: RoundedBackgroundText(
                      _textCtrl.text,
                      backgroundColor: _getBackgroundColor,
                      textAlign: align,
                      style: _customTextStyle.copyWith(
                        color: _getTextColor,
                        fontSize: _getTextFontSize,
                        fontWeight: FontWeight.w400,
                        height: 1.35,
                        letterSpacing: 0,
                      ),
                    ),
                  ),
                  IntrinsicWidth(
                    child: TextField(
                      controller: _textCtrl,
                      focusNode: _focus,
                      keyboardType: TextInputType.multiline,
                      textInputAction: TextInputAction.newline,
                      textCapitalization: TextCapitalization.sentences,
                      textAlign:
                          _textCtrl.text.isEmpty ? TextAlign.center : align,
                      maxLines: null,
                      cursorColor: imageEditorTheme.textEditor.inputCursorColor,
                      cursorHeight: _getTextFontSize * 1.2,
                      scrollPhysics: const NeverScrollableScrollPhysics(),
                      decoration: InputDecoration(
                          border: InputBorder.none,
                          contentPadding: EdgeInsets.fromLTRB(
                              12, _numLines <= 1 ? 4 : 0, 12, 0),
                          hintText: _textCtrl.text.isEmpty
                              ? i18n.textEditor.inputHintText
                              : '',
                          hintStyle: _customTextStyle.copyWith(
                            color: imageEditorTheme.textEditor.inputHintColor,
                            fontSize: _getTextFontSize,
                            fontWeight: FontWeight.w400,
                            height: 1.35,
                          )),
                      style: _customTextStyle.copyWith(
                        color: Colors.transparent,
                        fontSize: _getTextFontSize,
                        fontWeight: FontWeight.w400,
                        height: 1.35,
                        letterSpacing: 0,
                      ),
                      autofocus: true,
                    ),
                  ),
                ],
              ),
            ),
          ),
        ),
      ),
    );
  }
}<|MERGE_RESOLUTION|>--- conflicted
+++ resolved
@@ -10,11 +10,7 @@
 
 import '../designs/whatsapp/whatsapp_text_bottombar.dart';
 import '../models/layer.dart';
-<<<<<<< HEAD
-import '../utils/helper/editor_mixin.dart';
-=======
 import '../mixins/editor_configs_mixin.dart';
->>>>>>> 0ccac734
 import '../utils/theme_functions.dart';
 import '../widgets/bottom_sheets_header_row.dart';
 import '../widgets/color_picker/bar_color_picker.dart';
@@ -24,11 +20,7 @@
 import '../widgets/pro_image_editor_desktop_mode.dart';
 
 /// A StatefulWidget that provides a text editing interface for adding and editing text layers.
-<<<<<<< HEAD
-class TextEditor extends StatefulWidget with ImageEditorMixin {
-=======
 class TextEditor extends StatefulWidget with SimpleConfigsAccess {
->>>>>>> 0ccac734
   @override
   final ProImageEditorConfigs configs;
 
@@ -61,12 +53,7 @@
 }
 
 /// The state class for the `TextEditor` widget.
-<<<<<<< HEAD
-class TextEditorState extends State<TextEditor> with ImageEditorStateMixin {
-=======
-class TextEditorState extends State<TextEditor>
-    with ImageEditorConvertedConfigs, SimpleConfigsAccessState {
->>>>>>> 0ccac734
+class TextEditorState extends State<TextEditor> with ImageEditorConvertedConfigs, SimpleConfigsAccessState {
   final TextEditingController _textCtrl = TextEditingController();
   final FocusNode _focus = FocusNode();
   Color _primaryColor = Colors.black;
@@ -84,9 +71,7 @@
     fontScale = textEditorConfigs.initFontScale;
     backgroundColorMode = textEditorConfigs.initialBackgroundColorMode;
 
-    _customTextStyle = widget.layer?.textStyle ??
-        textEditorConfigs.whatsAppCustomTextStyles?.first ??
-        const TextStyle();
+    _customTextStyle = widget.layer?.textStyle ?? textEditorConfigs.whatsAppCustomTextStyles?.first ?? const TextStyle();
     _initializeFromLayer();
     _setupTextControllerListener();
   }
@@ -105,10 +90,7 @@
       align = widget.layer!.align;
       fontScale = widget.layer!.fontScale;
       backgroundColorMode = widget.layer!.colorMode!;
-      _primaryColor =
-          backgroundColorMode == LayerBackgroundColorModeE.background
-              ? widget.layer!.background
-              : widget.layer!.color;
+      _primaryColor = backgroundColorMode == LayerBackgroundColorModeE.background ? widget.layer!.background : widget.layer!.color;
       _numLines = '\n'.allMatches(_textCtrl.text).length + 1;
       _colorPosition = widget.layer!.colorPickerPosition ?? 0;
     }
@@ -173,8 +155,7 @@
   /// Toggles the background mode between various color modes.
   void toggleBackgroundMode() {
     setState(() {
-      backgroundColorMode = backgroundColorMode ==
-              LayerBackgroundColorModeE.onlyColor
+      backgroundColorMode = backgroundColorMode == LayerBackgroundColorModeE.onlyColor
           ? LayerBackgroundColorModeE.backgroundAndColor
           : backgroundColorMode == LayerBackgroundColorModeE.backgroundAndColor
               ? LayerBackgroundColorModeE.background
@@ -192,8 +173,7 @@
     final presetFontScale = fontScale;
     showModalBottomSheet(
       context: context,
-      backgroundColor:
-          imageEditorTheme.paintingEditor.lineWidthBottomSheetColor,
+      backgroundColor: imageEditorTheme.paintingEditor.lineWidthBottomSheetColor,
       builder: (BuildContext context) {
         return Material(
           color: Colors.transparent,
@@ -223,9 +203,7 @@
                           child: Slider.adaptive(
                             max: textEditorConfigs.maxFontScale,
                             min: textEditorConfigs.minFontScale,
-                            divisions: (textEditorConfigs.maxFontScale -
-                                    textEditorConfigs.minFontScale) ~/
-                                0.1,
+                            divisions: (textEditorConfigs.maxFontScale - textEditorConfigs.minFontScale) ~/ 0.1,
                             value: fontScale,
                             onChanged: updateFontScaleScale,
                           ),
@@ -288,18 +266,14 @@
     return LayoutBuilder(
       builder: (context, constraints) {
         return Theme(
-          data: widget.theme.copyWith(
-              tooltipTheme:
-                  widget.theme.tooltipTheme.copyWith(preferBelow: true)),
+          data: widget.theme.copyWith(tooltipTheme: widget.theme.tooltipTheme.copyWith(preferBelow: true)),
           child: Scaffold(
             backgroundColor: imageEditorTheme.textEditor.background,
             appBar: _buildAppBar(constraints),
             body: _buildBody(),
             // For desktop devices where there is no physical keyboard, we can center it as we do in the editor.
-            bottomNavigationBar: isDesktop &&
-                    imageEditorTheme.editorMode == ThemeEditorMode.simple
-                ? const SizedBox(height: kBottomNavigationBarHeight)
-                : null,
+            bottomNavigationBar:
+                isDesktop && imageEditorTheme.editorMode == ThemeEditorMode.simple ? const SizedBox(height: kBottomNavigationBarHeight) : null,
           ),
         );
       },
@@ -312,10 +286,8 @@
         (imageEditorTheme.editorMode == ThemeEditorMode.simple
             ? AppBar(
                 automaticallyImplyLeading: false,
-                backgroundColor:
-                    imageEditorTheme.textEditor.appBarBackgroundColor,
-                foregroundColor:
-                    imageEditorTheme.textEditor.appBarForegroundColor,
+                backgroundColor: imageEditorTheme.textEditor.appBarBackgroundColor,
+                foregroundColor: imageEditorTheme.textEditor.appBarForegroundColor,
                 actions: [
                   IconButton(
                     tooltip: i18n.textEditor.back,
@@ -369,8 +341,7 @@
                                     : icons.textEditor.alignCenter),
                             onTap: () {
                               toggleTextAlign();
-                              if (designMode ==
-                                  ImageEditorDesignModeE.cupertino) {
+                              if (designMode == ImageEditorDesignModeE.cupertino) {
                                 Navigator.pop(context);
                               }
                             },
@@ -381,8 +352,7 @@
                             icon: Icon(icons.textEditor.fontScale),
                             onTap: () {
                               openFontScaleBottomSheet();
-                              if (designMode ==
-                                  ImageEditorDesignModeE.cupertino) {
+                              if (designMode == ImageEditorDesignModeE.cupertino) {
                                 Navigator.pop(context);
                               }
                             },
@@ -393,8 +363,7 @@
                             icon: Icon(icons.textEditor.backgroundMode),
                             onTap: () {
                               toggleBackgroundMode();
-                              if (designMode ==
-                                  ImageEditorDesignModeE.cupertino) {
+                              if (designMode == ImageEditorDesignModeE.cupertino) {
                                 Navigator.pop(context);
                               }
                             },
@@ -431,16 +400,12 @@
             alignment: Alignment.topRight,
             child: Padding(
               padding: EdgeInsets.symmetric(
-                vertical: imageEditorTheme.editorMode == ThemeEditorMode.simple
-                    ? 10
-                    : 60,
+                vertical: imageEditorTheme.editorMode == ThemeEditorMode.simple ? 10 : 60,
               ),
               child: BarColorPicker(
                 configs: widget.configs,
                 length: min(
-                  imageEditorTheme.editorMode == ThemeEditorMode.simple
-                      ? 350
-                      : 200,
+                  imageEditorTheme.editorMode == ThemeEditorMode.simple ? 350 : 200,
                   MediaQuery.of(context).size.height -
                       MediaQuery.of(context).viewInsets.bottom -
                       kToolbarHeight -
@@ -504,8 +469,7 @@
                 children: [
                   Hero(
                     tag: widget.heroTag ?? 'Text-Image-Editor-Empty-Hero',
-                    createRectTween: (begin, end) =>
-                        RectTween(begin: begin, end: end),
+                    createRectTween: (begin, end) => RectTween(begin: begin, end: end),
                     child: RoundedBackgroundText(
                       _textCtrl.text,
                       backgroundColor: _getBackgroundColor,
@@ -526,19 +490,15 @@
                       keyboardType: TextInputType.multiline,
                       textInputAction: TextInputAction.newline,
                       textCapitalization: TextCapitalization.sentences,
-                      textAlign:
-                          _textCtrl.text.isEmpty ? TextAlign.center : align,
+                      textAlign: _textCtrl.text.isEmpty ? TextAlign.center : align,
                       maxLines: null,
                       cursorColor: imageEditorTheme.textEditor.inputCursorColor,
                       cursorHeight: _getTextFontSize * 1.2,
                       scrollPhysics: const NeverScrollableScrollPhysics(),
                       decoration: InputDecoration(
                           border: InputBorder.none,
-                          contentPadding: EdgeInsets.fromLTRB(
-                              12, _numLines <= 1 ? 4 : 0, 12, 0),
-                          hintText: _textCtrl.text.isEmpty
-                              ? i18n.textEditor.inputHintText
-                              : '',
+                          contentPadding: EdgeInsets.fromLTRB(12, _numLines <= 1 ? 4 : 0, 12, 0),
+                          hintText: _textCtrl.text.isEmpty ? i18n.textEditor.inputHintText : '',
                           hintStyle: _customTextStyle.copyWith(
                             color: imageEditorTheme.textEditor.inputHintColor,
                             fontSize: _getTextFontSize,
