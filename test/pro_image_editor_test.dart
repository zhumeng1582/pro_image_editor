--- conflicted
+++ resolved
@@ -6,7 +6,6 @@
 
 // Package imports:
 import 'package:flutter_test/flutter_test.dart';
-<<<<<<< HEAD
 
 // Project imports:
 import 'package:pro_image_editor/modules/blur_editor.dart';
@@ -15,17 +14,6 @@
 import 'package:pro_image_editor/modules/paint_editor/paint_editor.dart';
 import 'package:pro_image_editor/modules/text_editor/text_editor.dart';
 import 'package:pro_image_editor/pro_image_editor.dart';
-=======
-import 'package:pro_image_editor/models/editor_configs/pro_image_editor_configs.dart';
-import 'package:pro_image_editor/models/theme/theme.dart';
-import 'package:pro_image_editor/modules/crop_rotate_editor/crop_rotate_editor.dart';
-import 'package:pro_image_editor/modules/emoji_editor/emoji_editor.dart';
-import 'package:pro_image_editor/modules/filter_editor/filter_editor.dart';
-import 'package:pro_image_editor/modules/main_editor/main_editor.dart';
-import 'package:pro_image_editor/modules/paint_editor/paint_editor.dart';
-import 'package:pro_image_editor/modules/text_editor/text_editor.dart';
-import 'package:pro_image_editor/utils/design_mode.dart';
->>>>>>> 294b27f3
 import 'package:pro_image_editor/widgets/layer_widget.dart';
 import 'fake/fake_image.dart';
 
@@ -162,7 +150,9 @@
           MaterialApp(
             home: ProImageEditor.memory(
               fakeMemoryImage,
-              onImageEditingComplete: (Uint8List bytes) async {},
+              callbacks: ProImageEditorCallbacks(
+                onImageEditingComplete: (Uint8List bytes) async {},
+              ),
               configs: ProImageEditorConfigs(
                 emojiEditorConfigs: const EmojiEditorConfigs(
                   enabled: false,
@@ -201,7 +191,9 @@
           MaterialApp(
             home: ProImageEditor.memory(
               fakeMemoryImage,
-              onImageEditingComplete: (Uint8List bytes) async {},
+              callbacks: ProImageEditorCallbacks(
+                onImageEditingComplete: (Uint8List bytes) async {},
+              ),
               configs: ProImageEditorConfigs(
                 editorBoxConstraintsBuilder: (context, configs) =>
                     expectedConstraints,
@@ -250,7 +242,9 @@
             MaterialApp(
               home: ProImageEditor.memory(
                 fakeMemoryImage,
-                onImageEditingComplete: (Uint8List bytes) async {},
+                callbacks: ProImageEditorCallbacks(
+                  onImageEditingComplete: (Uint8List bytes) async {},
+                ),
                 configs: ProImageEditorConfigs(
                   designMode: ImageEditorDesignModeE.cupertino,
                   imageEditorTheme: imageEditorTheme,
@@ -291,7 +285,9 @@
             MaterialApp(
               home: ProImageEditor.memory(
                 fakeMemoryImage,
-                onImageEditingComplete: (Uint8List bytes) async {},
+                callbacks: ProImageEditorCallbacks(
+                  onImageEditingComplete: (Uint8List bytes) async {},
+                ),
                 configs: ProImageEditorConfigs(
                   imageEditorTheme: imageEditorTheme,
                   designMode: ImageEditorDesignModeE.cupertino,
@@ -299,6 +295,7 @@
                     enabled: false,
                   ),
                   stickerEditorConfigs: StickerEditorConfigs(
+                    enabled: true,
                     buildStickers: (setLayer) => Container(
                       key: widgetKey,
                     ),
@@ -331,7 +328,9 @@
             MaterialApp(
               home: ProImageEditor.memory(
                 fakeMemoryImage,
-                onImageEditingComplete: (Uint8List bytes) async {},
+                callbacks: ProImageEditorCallbacks(
+                  onImageEditingComplete: (Uint8List bytes) async {},
+                ),
                 configs: ProImageEditorConfigs(
                   imageEditorTheme: imageEditorTheme,
                   designMode: ImageEditorDesignModeE.cupertino,
@@ -368,17 +367,22 @@
 
       testWidgets('ProImageEditor opens EmojiEditor with constraints',
           (WidgetTester tester) async {
-        await tester.pumpWidget(MaterialApp(
+        await tester.pumpWidget(
+          MaterialApp(
             home: ProImageEditor.memory(
-          fakeMemoryImage,
-          configs: ProImageEditorConfigs(
-            emojiEditorConfigs: EmojiEditorConfigs(
-              editorBoxConstraintsBuilder: (context, configs) =>
-                  expectedConstraints,
+              fakeMemoryImage,
+              configs: ProImageEditorConfigs(
+                emojiEditorConfigs: EmojiEditorConfigs(
+                  editorBoxConstraintsBuilder: (context, configs) =>
+                      expectedConstraints,
+                ),
+              ),
+              callbacks: ProImageEditorCallbacks(
+                onImageEditingComplete: (Uint8List bytes) async {},
+              ),
             ),
           ),
-          onImageEditingComplete: (Uint8List bytes) async {},
-        )));
+        );
 
         final openBtn = find.byKey(const ValueKey('open-emoji-editor-btn'));
         expect(openBtn, findsOneWidget);
@@ -397,15 +401,20 @@
 
       testWidgets('ProImageEditor opens EmojiEditor with global constraints',
           (WidgetTester tester) async {
-        await tester.pumpWidget(MaterialApp(
+        await tester.pumpWidget(
+          MaterialApp(
             home: ProImageEditor.memory(
-          fakeMemoryImage,
-          configs: ProImageEditorConfigs(
-            editorBoxConstraintsBuilder: (context, configs) =>
-                expectedConstraints,
+              fakeMemoryImage,
+              configs: ProImageEditorConfigs(
+                editorBoxConstraintsBuilder: (context, configs) =>
+                    expectedConstraints,
+              ),
+              callbacks: ProImageEditorCallbacks(
+                onImageEditingComplete: (Uint8List bytes) async {},
+              ),
+            ),
           ),
-          onImageEditingComplete: (Uint8List bytes) async {},
-        )));
+        );
 
         final openBtn = find.byKey(const ValueKey('open-emoji-editor-btn'));
         expect(openBtn, findsOneWidget);
